# Copyright The PyTorch Lightning team.
#
# Licensed under the Apache License, Version 2.0 (the "License");
# you may not use this file except in compliance with the License.
# You may obtain a copy of the License at
#
#     http://www.apache.org/licenses/LICENSE-2.0
#
# Unless required by applicable law or agreed to in writing, software
# distributed under the License is distributed on an "AS IS" BASIS,
# WITHOUT WARRANTIES OR CONDITIONS OF ANY KIND, either express or implied.
# See the License for the specific language governing permissions and
# limitations under the License.
import os
from argparse import ArgumentParser
from unittest import mock

import pytest
from torch.utils.data import DataLoader

import tests.helpers.pipelines as tpipes
import tests.helpers.utils as tutils
from pytorch_lightning import Trainer
from pytorch_lightning.accelerators import TPUAccelerator
from pytorch_lightning.callbacks import EarlyStopping
from pytorch_lightning.plugins import TPUSpawnPlugin
from pytorch_lightning.trainer.states import TrainerState
from pytorch_lightning.utilities import _TPU_AVAILABLE
from pytorch_lightning.utilities.exceptions import MisconfigurationException
from tests.helpers import BoringModel, RandomDataset
from tests.helpers.utils import pl_multi_process_test

if _TPU_AVAILABLE:
    import torch_xla
    import torch_xla.distributed.xla_multiprocessing as xmp
    SERIAL_EXEC = xmp.MpSerialExecutor()

_LARGER_DATASET = RandomDataset(32, 2000)


# 8 cores needs a big dataset
def _serial_train_loader():
    return DataLoader(_LARGER_DATASET, batch_size=32)


class SerialLoaderBoringModel(BoringModel):

    def train_dataloader(self):
        return DataLoader(RandomDataset(32, 2000), batch_size=32)

    def val_dataloader(self):
        return DataLoader(RandomDataset(32, 2000), batch_size=32)


@pytest.mark.skipif(not _TPU_AVAILABLE, reason="test requires TPU machine")
@pl_multi_process_test
def test_model_tpu_cores_1(tmpdir):
    """Make sure model trains on TPU."""
    tutils.reset_seed()
    trainer_options = dict(
        default_root_dir=tmpdir,
        progress_bar_refresh_rate=0,
        max_epochs=2,
        tpu_cores=1,
        limit_train_batches=4,
        limit_val_batches=4,
    )

    model = BoringModel()
    tpipes.run_model_test(trainer_options, model, on_gpu=False, with_hpc=False)


@pytest.mark.parametrize('tpu_core', [1, 5])
@pytest.mark.skipif(not _TPU_AVAILABLE, reason="test requires TPU machine")
@pl_multi_process_test
def test_model_tpu_index(tmpdir, tpu_core):
    """Make sure model trains on TPU."""
    tutils.reset_seed()
    trainer_options = dict(
        default_root_dir=tmpdir,
        progress_bar_refresh_rate=0,
        max_epochs=2,
        tpu_cores=[tpu_core],
        limit_train_batches=4,
        limit_val_batches=4,
    )

    model = BoringModel()
    tpipes.run_model_test(trainer_options, model, on_gpu=False, with_hpc=False)
    assert torch_xla._XLAC._xla_get_default_device() == f'xla:{tpu_core}'


@pytest.mark.skipif(not _TPU_AVAILABLE, reason="test requires TPU machine")
@pl_multi_process_test
def test_model_tpu_cores_8(tmpdir):
    """Make sure model trains on TPU."""
    tutils.reset_seed()
    trainer_options = dict(
        default_root_dir=tmpdir,
        progress_bar_refresh_rate=0,
        max_epochs=1,
        tpu_cores=8,
        limit_train_batches=4,
        limit_val_batches=4,
    )

    # 8 cores needs a big dataset
    model = SerialLoaderBoringModel()
    tpipes.run_model_test(trainer_options, model, on_gpu=False, with_hpc=False, min_acc=0.05)


@pytest.mark.skipif(not _TPU_AVAILABLE, reason="test requires TPU machine")
@pl_multi_process_test
def test_model_16bit_tpu_cores_1(tmpdir):
    """Make sure model trains on TPU."""
    tutils.reset_seed()
    trainer_options = dict(
        default_root_dir=tmpdir,
        precision=16,
        progress_bar_refresh_rate=0,
        max_epochs=2,
        tpu_cores=1,
        limit_train_batches=8,
        limit_val_batches=2,
    )

    model = BoringModel()
    tpipes.run_model_test(trainer_options, model, on_gpu=False)
    assert os.environ.get('XLA_USE_BF16') == str(1), "XLA_USE_BF16 was not set in environment variables"


@pytest.mark.parametrize('tpu_core', [1, 5])
@pytest.mark.skipif(not _TPU_AVAILABLE, reason="test requires TPU machine")
@pl_multi_process_test
def test_model_16bit_tpu_index(tmpdir, tpu_core):
    """Make sure model trains on TPU."""
    tutils.reset_seed()
    trainer_options = dict(
        default_root_dir=tmpdir,
        precision=16,
        progress_bar_refresh_rate=0,
        max_epochs=2,
        tpu_cores=[tpu_core],
        limit_train_batches=4,
        limit_val_batches=2,
    )

    model = BoringModel()
    tpipes.run_model_test(trainer_options, model, on_gpu=False)
    assert torch_xla._XLAC._xla_get_default_device() == f'xla:{tpu_core}'
    assert os.environ.get('XLA_USE_BF16') == str(1), "XLA_USE_BF16 was not set in environment variables"


@pytest.mark.skipif(not _TPU_AVAILABLE, reason="test requires TPU machine")
@pl_multi_process_test
def test_model_16bit_tpu_cores_8(tmpdir):
    """Make sure model trains on TPU."""
    tutils.reset_seed()
    trainer_options = dict(
        default_root_dir=tmpdir,
        precision=16,
        progress_bar_refresh_rate=0,
        max_epochs=1,
        tpu_cores=8,
        limit_train_batches=4,
        limit_val_batches=4,
    )

    # 8 cores needs a big dataset
    model = SerialLoaderBoringModel()
    tpipes.run_model_test(trainer_options, model, on_gpu=False, with_hpc=False, min_acc=0.05)


@pytest.mark.skipif(not _TPU_AVAILABLE, reason="test requires TPU machine")
@pl_multi_process_test
def test_model_tpu_early_stop(tmpdir):
    """Test if single TPU core training works"""

    # todo: Test on 8 cores - hanging.

    class CustomBoringModel(BoringModel):

        def validation_step(self, *args, **kwargs):
            out = super().validation_step(*args, **kwargs)
            self.log('val_loss', out['x'])
            return out

    tutils.reset_seed()
    model = CustomBoringModel()
    trainer = Trainer(
        callbacks=[EarlyStopping(monitor='val_loss')],
        default_root_dir=tmpdir,
        progress_bar_refresh_rate=0,
        max_epochs=2,
        limit_train_batches=2,
        limit_val_batches=2,
        tpu_cores=[1],
    )
    trainer.fit(model)


@pytest.mark.skipif(not _TPU_AVAILABLE, reason="test requires TPU machine")
@pl_multi_process_test
def test_tpu_grad_norm(tmpdir):
    """Test if grad_norm works on TPU."""
    tutils.reset_seed()
    trainer_options = dict(
        default_root_dir=tmpdir,
        progress_bar_refresh_rate=0,
        max_epochs=4,
        tpu_cores=1,
        limit_train_batches=4,
        limit_val_batches=4,
        gradient_clip_val=0.5,
    )

    model = BoringModel()
    tpipes.run_model_test(trainer_options, model, on_gpu=False, with_hpc=False)


@pytest.mark.skipif(not _TPU_AVAILABLE, reason="test requires TPU machine")
@pl_multi_process_test
def test_dataloaders_passed_to_fit(tmpdir):
    """Test if dataloaders passed to trainer works on TPU"""

    tutils.reset_seed()
    model = BoringModel()

    trainer = Trainer(default_root_dir=tmpdir, max_epochs=1, tpu_cores=8)
    trainer.fit(model, train_dataloader=model.train_dataloader(), val_dataloaders=model.val_dataloader())
    assert trainer.state == TrainerState.FINISHED, f"Training failed with {trainer.state}"


@pytest.mark.parametrize(
    ['tpu_cores', 'expected_tpu_id'],
    [pytest.param(1, None), pytest.param(8, None),
     pytest.param([1], 1), pytest.param([8], 8)],
)
@pytest.mark.skipif(not _TPU_AVAILABLE, reason="test requires missing TPU")
def test_tpu_id_to_be_as_expected(tpu_cores, expected_tpu_id):
    """Test if trainer.tpu_id is set as expected"""
    assert Trainer(tpu_cores=tpu_cores).accelerator_connector.tpu_id == expected_tpu_id


def test_tpu_misconfiguration():
    """Test if trainer.tpu_id is set as expected"""
    with pytest.raises(MisconfigurationException, match="`tpu_cores` can only be"):
        Trainer(tpu_cores=[1, 8])


@pytest.mark.skipif(_TPU_AVAILABLE, reason="test requires missing TPU")
def test_exception_when_no_tpu_found(tmpdir):
    """Test if exception is thrown when xla devices are not available"""

    with pytest.raises(MisconfigurationException, match='No TPU devices were found.'):
        Trainer(tpu_cores=8)


@pytest.mark.parametrize('tpu_cores', [1, 8, [1]])
@pytest.mark.skipif(not _TPU_AVAILABLE, reason="test requires TPU machine")
def test_distributed_backend_set_when_using_tpu(tmpdir, tpu_cores):
    """Test if distributed_backend is set to `tpu` when tpu_cores is not None"""
    assert Trainer(tpu_cores=tpu_cores).distributed_backend == "tpu"


@pytest.mark.skipif(not _TPU_AVAILABLE, reason="test requires TPU machine")
@pytest.mark.skipif(
    not os.getenv("PL_RUNNING_SPECIAL_TESTS", '0') == '1', reason="test should be run outside of pytest"
)
@pl_multi_process_test
def test_broadcast_on_tpu():
    """ Checks if an object from the master process is broadcasted to other processes correctly"""

    def test_broadcast(rank):
        trainer = Trainer(tpu_cores=8)
        assert isinstance(trainer.accelerator_backend, TPUAccelerator)
<<<<<<< HEAD
        obj = ("ver_0.5", "logger_name", rank)
        result = trainer.accelerator_backend.broadcast(obj)
=======
        assert isinstance(trainer.training_type_plugin, TPUSpawnPlugin)
        obj = ("ver_0.5", "logger_name", rank)
        result = trainer.training_type_plugin.broadcast(obj)
>>>>>>> 0345fcfa
        assert result == ("ver_0.5", "logger_name", 0)

    xmp.spawn(test_broadcast, nprocs=8, start_method='fork')


@pytest.mark.parametrize(
    ["tpu_cores", "expected_tpu_id", "error_expected"],
    [
        pytest.param(1, None, False),
        pytest.param(8, None, False),
        pytest.param([1], 1, False),
        pytest.param([8], 8, False),
        pytest.param("1,", 1, False),
        pytest.param("1", None, False),
        pytest.param("9, ", 9, True),
        pytest.param([9], 9, True),
        pytest.param([0], 0, True),
        pytest.param(2, None, True),
        pytest.param(10, None, True),
    ],
)
@pytest.mark.skipif(not _TPU_AVAILABLE, reason="test requires TPU machine")
@pl_multi_process_test
def test_tpu_choice(tmpdir, tpu_cores, expected_tpu_id, error_expected):
    if error_expected:
        with pytest.raises(MisconfigurationException, match=r".*tpu_cores` can only be 1, 8 or [<1-8>]*"):
            Trainer(default_root_dir=tmpdir, tpu_cores=tpu_cores)
    else:
        trainer = Trainer(default_root_dir=tmpdir, tpu_cores=tpu_cores)
        assert trainer.accelerator_connector.tpu_id == expected_tpu_id


@pytest.mark.parametrize(
    ['cli_args', 'expected'],
    [pytest.param('--tpu_cores=8', {'tpu_cores': 8}),
     pytest.param("--tpu_cores=1,", {'tpu_cores': '1,'})]
)
@pytest.mark.skipif(not _TPU_AVAILABLE, reason="test requires TPU machine")
@pl_multi_process_test
def test_tpu_cores_with_argparse(cli_args, expected):
    """Test passing tpu_cores in command line"""
    cli_args = cli_args.split(' ') if cli_args else []
    with mock.patch("argparse._sys.argv", ["any.py"] + cli_args):
        parser = ArgumentParser(add_help=False)
        parser = Trainer.add_argparse_args(parent_parser=parser)
        args = Trainer.parse_argparser(parser)

    for k, v in expected.items():
        assert getattr(args, k) == v
    assert Trainer.from_argparse_args(args)<|MERGE_RESOLUTION|>--- conflicted
+++ resolved
@@ -274,14 +274,9 @@
     def test_broadcast(rank):
         trainer = Trainer(tpu_cores=8)
         assert isinstance(trainer.accelerator_backend, TPUAccelerator)
-<<<<<<< HEAD
-        obj = ("ver_0.5", "logger_name", rank)
-        result = trainer.accelerator_backend.broadcast(obj)
-=======
         assert isinstance(trainer.training_type_plugin, TPUSpawnPlugin)
         obj = ("ver_0.5", "logger_name", rank)
         result = trainer.training_type_plugin.broadcast(obj)
->>>>>>> 0345fcfa
         assert result == ("ver_0.5", "logger_name", 0)
 
     xmp.spawn(test_broadcast, nprocs=8, start_method='fork')
