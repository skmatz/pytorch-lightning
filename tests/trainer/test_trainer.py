--- conflicted
+++ resolved
@@ -1471,11 +1471,7 @@
     pytorch_profiler.stop(action)
 
 
-<<<<<<< HEAD
-@RunIf(min_gpus=2)
-@pytest.mark.skipif(
-    not os.getenv("PL_RUNNING_SPECIAL_TESTS", '0') == '1', reason="test should be run outside of pytest"
-)
+@RunIf(min_gpus=2, special=True)
 def test_pytorch_profiler_trainer_ddp(tmpdir):
     """Ensure that the profiler can be given to the training and default step are properly recorded. """
 
@@ -1504,11 +1500,6 @@
 
 @pytest.mark.parametrize("use_output_filename", [True])
 def test_pytorch_profiler_trainer(tmpdir, use_output_filename):
-=======
-@RunIf(min_gpus=2, special=True)
-@pytest.mark.parametrize("use_output_filename", [False, True])
-def test_pytorch_profiler_trainer_ddp(tmpdir, use_output_filename):
->>>>>>> 4157b350
     """Ensure that the profiler can be given to the training and default step are properly recorded. """
 
     if use_output_filename:
