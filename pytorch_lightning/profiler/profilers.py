--- conflicted
+++ resolved
@@ -276,12 +276,8 @@
             ps.print_stats(self.line_count_restriction)
             recorded_stats[action_name] = s.getvalue()
 
-<<<<<<< HEAD
         linesep = os.linesep
         output_string = f"{linesep}Profiler Report{linesep}"
-=======
-        # log to standard out
-        output_string = f"{os.linesep}Profiler Report{os.linesep}"
         for action, stats in recorded_stats.items():
             output_string += f"{os.linesep}Profile stats for: {action}{os.linesep}{stats}"
 
@@ -545,9 +541,9 @@
                 table = data.table(sort_by=self.sort_by_key, row_limit=self.row_limit)
                 recorded_stats[action_name] = table
 
+        linesep = os.linesep
         # log to standard out
-        output_string = f"{os.linesep}Profiler Report{os.linesep}"
->>>>>>> 925f0825
+        output_string = f"{linesep}Profiler Report{linesep}"
         for action, stats in recorded_stats.items():
             output_string += f"{linesep}Profile stats for: {action}{linesep}{stats}"
 
