--- conflicted
+++ resolved
@@ -837,25 +837,20 @@
     def _build_kwargs(self, batch, batch_idx, opt_idx, hiddens):
         # enable not needing to add opt_idx to training_step
         kwargs = {'batch': batch, 'batch_idx': batch_idx}
-
-        if len(self.trainer.optimizers) > 1:
+        num_opts = len(self.trainer.optimizers)
+
+        if num_opts > 1:
             if self.trainer.has_arg("training_step", "optimizer_idx"):
-<<<<<<< HEAD
-                kwargs['optimizer_idx'] = opt_idx
-            else:
-                num_opts = len(self.trainer.optimizers)
-=======
                 if not self.automatic_optimization:
                     self.warning_cache.warn(
                         "`training_step` hook signature has changed in v1.3."
                         " `optimizer_idx` argument has been removed in case of manual optimization. Support for"
                         " the old signature will be removed in v1.5", DeprecationWarning
                     )
-                args.append(opt_idx)
+                kwargs['optimizer_idx'] = opt_idx
             elif not self.trainer.has_arg("training_step", "optimizer_idx") and self.automatic_optimization:
->>>>>>> 8dabc30b
                 raise ValueError(
-                    f"Your LightningModule defines {len(self.trainer.optimizers)} optimizers but"
+                    f"Your LightningModule defines {num_opts} optimizers but"
                     ' `training_step` is missing the `optimizer_idx` argument.'
                 )
 
